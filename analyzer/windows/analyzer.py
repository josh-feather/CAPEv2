# Copyright (C) 2010-2015 Cuckoo Foundation, Optiv, Inc. (brad.spengler@optiv.com)
# This file is part of Cuckoo Sandbox - http://www.cuckoosandbox.org
# See the file 'docs/LICENSE' for copying permission.
# TODO
#  https://github.com/cuckoosandbox/cuckoo/blob/ad5bf8939fb4b86d03c4d96014b174b8b56885e3/cuckoo/core/plugins.py#L29

import hashlib
import importlib
import inspect
import logging
import os
import pkgutil
import socket
import struct
import subprocess
import sys
import timeit
import traceback
from contextlib import suppress
from ctypes import byref, c_buffer, c_int, create_string_buffer, sizeof, wintypes
from pathlib import Path
from shutil import copy
from threading import Lock, Thread
from typing import Union
from urllib.parse import urlencode
from urllib.request import urlopen

from lib.api.process import Process
from lib.common.abstracts import Auxiliary, Package
from lib.common.constants import (
    CAPEMON32_NAME,
    CAPEMON64_NAME,
    LOADER32_NAME,
    LOADER64_NAME,
    LOGSERVER_PREFIX,
    OPT_CURDIR,
    OPT_EXECUTIONDIR,
    PATHS,
    PIPE,
    SHUTDOWN_MUTEX,
    TERMINATE_EVENT,
)
from lib.common.defines import (
    ADVAPI32,
    EVENT_MODIFY_STATE,
    KERNEL32,
    MAX_PATH,
    PROCESS_QUERY_LIMITED_INFORMATION,
    PSAPI,
    SHELL32,
    USER32,
)
from lib.common.exceptions import CuckooError, CuckooPackageError
from lib.common.hashing import hash_file
from lib.common.results import upload_to_host
from lib.core.config import Config
from lib.core.packages import choose_package
from lib.core.pipe import PipeDispatcher, PipeForwarder, PipeServer, disconnect_pipes
from lib.core.privileges import grant_debug_privilege
from lib.core.startup import create_folders, disconnect_logger, init_logging, set_clock
from modules import auxiliary

log = logging.getLogger()

BUFSIZE = 512
FILES_LIST_LOCK = Lock()
FILES_LIST = []
DUMPED_LIST = []
CAPE_DUMPED_LIST = []
PROC_DUMPED_LIST = []
UPLOADPATH_LIST = []
PROCESS_LIST = []
INJECT_LIST = []
PROTECTED_PATH_LIST = []
AUX_ENABLED = []
MONITOR_DLL = None
MONITOR_DLL_64 = None
LOADER32 = None
LOADER64 = None
ANALYSIS_TIMED_OUT = False
INTERACTIVE_MODE = False

PID = os.getpid()
PPID = Process(pid=PID).get_parent_pid()
HIDE_PIDS = None


def pid_from_service_name(servicename):
    sc_handle = ADVAPI32.OpenSCManagerA(None, None, 0x0001)
    serv_handle = ADVAPI32.OpenServiceW(sc_handle, servicename, 0x0005)
    buf = create_string_buffer(36)
    needed = c_int(0)
    ADVAPI32.QueryServiceStatusEx(serv_handle, 0, buf, sizeof(buf), byref(needed))
    thepid = struct.unpack("IIIIIIIII", buf.raw)[7]
    ADVAPI32.CloseServiceHandle(serv_handle)
    ADVAPI32.CloseServiceHandle(sc_handle)
    return thepid


def get_explorer_pid():
    explorer_pid = c_int(0)
    USER32.GetWindowThreadProcessId(USER32.GetShellWindow(), byref(explorer_pid))
    return explorer_pid.value


def pids_from_image_names(suffixlist):
    """Get PIDs for processes whose image name ends with one of the given suffixes.

    Matches are not sensitive to casing; both the suffixes and process
    image names are normalized prior to comparison.
    """
    retpids = []
    arr = wintypes.DWORD * 10000  # arbitrary - is this enough?
    lpid_process_ptr = arr()
    num_bytes = wintypes.DWORD()
    image_name = c_buffer(MAX_PATH)
    ok = PSAPI.EnumProcesses(byref(lpid_process_ptr), sizeof(lpid_process_ptr), byref(num_bytes))
    if not ok:
        log.debug("psapi.EnumProcesses failed")
        return retpids

    suffixlist = tuple([x.lower() for x in suffixlist])
    num_processes = int(num_bytes.value / sizeof(wintypes.DWORD))
    pids = lpid_process_ptr[:num_processes]

    for pid in pids:
        h_process = KERNEL32.OpenProcess(PROCESS_QUERY_LIMITED_INFORMATION, False, pid)
        if not h_process:
            # log.debug("kernel32.OpenProcess failed for pid: %d", pid)
            continue
        n = PSAPI.GetProcessImageFileNameA(h_process, image_name, MAX_PATH)
        KERNEL32.CloseHandle(h_process)
        if not n:
            # log.debug("psapi.GetProcessImageFileNameA failed for pid: %d", pid)
            continue
        image_name_pystr = image_name.value.decode().lower()
        # e.g., image name: "\device\harddiskvolume4\windows\system32\services.exe"
        if image_name_pystr.endswith(suffixlist):
            retpids.append(pid)
    return retpids


def _normalized_protected_path(path: Union[str, bytes]) -> bytes:
    if isinstance(path, str):
        path = path.encode()
    if os.path.isdir(path) and path[-1] != b"\\":
        path += b"\\"
    return path.lower()


def in_protected_path(path: Union[str, bytes]) -> bool:
    """Checks if a path is protected."""
    if not path:
        return False
    path = _normalized_protected_path(path)
    for protected_path in PROTECTED_PATH_LIST:
        # protected_path is a list of bytes. The last one in the list is protected_path[-1:]
        if protected_path[-1:] == b"\\" and path.startswith(protected_path):
            return True
        if protected_path == path:
            return True
    return False


def add_protected_path(name: Union[str, bytes]):
    """Adds a pathname to the protected list"""
    PROTECTED_PATH_LIST.append(_normalized_protected_path(name))


def add_pid_to_aux_modules(pid):
    for aux in AUX_ENABLED:
        try:
            aux.add_pid(pid)
        except Exception:
            continue


def del_pid_from_aux_modules(pid):
    for aux in AUX_ENABLED:
        try:
            aux.del_pid(pid)
        except Exception:
            continue


def upload_files(folder):
    """Create a copy of the given file path."""
    log_folder = f"{PATHS['root']}\\{folder}"
    try:
        if os.path.exists(log_folder):
            log.info('Uploading files at path "%s"', log_folder)
        else:
            log.warning('Folder at path "%s" does not exist, skipping', log_folder)
            return
    except IOError as e:
        log.warning('Unable to access folder at path "%s": %s', log_folder, e)
        return

    for root, _, files in os.walk(log_folder):
        for file in files:
            file_path = os.path.join(root, file)
            upload_path = os.path.join(folder, file)
            try:
                upload_to_host(file_path, upload_path, category=folder)
            except (IOError, socket.error) as e:
                log.error('Unable to upload file at path "%s": %s', file_path, e)


class Analyzer:
    """CAPE Windows Analyzer.

    This class handles the initialization and execution of the analysis
    procedure, including handling of the pipe server, the auxiliary modules and
    the analysis packages.
    """

    PIPE_SERVER_COUNT = 4

    def __init__(self):
        self.config = None
        self.target = None
        self.do_run = True
        self.time_counter = 0

        self.command_pipe = None
        self.default_dll = None
        self.process_lock = Lock()
        self.files_list_lock = Lock()
        self.pid = os.getpid()
        self.pid_check = False
        self.ppid = Process(pid=self.pid).get_parent_pid()
        self.files = Files()
        self.options = {}
        self.process_list = ProcessList()

        # analysis package class
        self.package = None
        # analysis package name
        self.package_name = None

        self.CRITICAL_PROCESS_LIST = []
        self.SERVICES_PID = None
        self.MONITORED_SERVICES = False
        self.MONITORED_WMI = False
        self.MONITORED_DCOM = False
        self.MONITORED_TASKSCHED = False
        self.MONITORED_BITS = False
        self.LASTINJECT_TIME = None
        self.NUM_INJECTED = 0

    def prepare(self):
        """Prepare env for analysis."""
        global MONITOR_DLL, MONITOR_DLL_64, HIDE_PIDS

        # Get SeDebugPrivilege for the Python process. It will be needed in
        # order to perform the injections.
        grant_debug_privilege()
        # grant_privilege("SeLoadDriverPrivilege")

        # Create the folders used for storing the results.
        create_folders()

        add_protected_path(Path.cwd().__bytes__())
        add_protected_path(PATHS["root"].encode())

        # Initialize logging.
        init_logging()

        # Parse the analysis configuration file generated by the agent.
        self.config = Config(cfg="analysis.conf")
        self.options = self.config.get_options()

        # Resolve the paths first in case some other part of the code needs those (fullpath) parameters.
        for option_name in (OPT_CURDIR, OPT_EXECUTIONDIR):
            if option_name in self.options:
                self.options[option_name] = os.path.expandvars(self.options[option_name])

        # Set the default DLL to be used for this analysis.
        self.default_dll = self.options.get("dll")

        self.config.pipe = PIPE
        self.config.logpipe = LOGSERVER_PREFIX
        # Set virtual machine clock.
        set_clock(self.config.clock, self.config.timeout)

        # Set the DLL to be used by the PipeHandler.
        MONITOR_DLL = self.options.get("dll")
        MONITOR_DLL_64 = self.options.get("dll_64")

        # get PID for services.exe for monitoring services
        svcpid = pids_from_image_names(["services.exe"])
        if svcpid:
            if len(svcpid) > 1:
                log.debug("found %d services.exe processes", len(svcpid))
            self.SERVICES_PID = svcpid[0]
            self.config.services_pid = svcpid[0]
            self.CRITICAL_PROCESS_LIST.append(int(svcpid[0]))

        HIDE_PIDS = set(pids_from_image_names(self.files.PROTECTED_NAMES))

        # Initialize and start the Pipe Servers. This is going to be used for
        # communicating with the injected and monitored processes.

        self.command_pipe = PipeServer(PipeDispatcher, self.config.pipe, message=True, dispatcher=CommandPipeHandler(self))
        self.command_pipe.daemon = True
        self.command_pipe.start()

        # Initialize and start the Log Pipe Server - the log pipe server will
        # open up a pipe that monitored processes will use to send logs to
        # before they head off to the host machine.
        destination = self.config.ip, self.config.port
        self.log_pipe_server = PipeServer(PipeForwarder, self.config.logpipe, destination=destination)

        # We update the target according to its category. If it's a file, then
        # we store the path.
        if self.config.category == "file":
            self.target = os.path.join(os.environ["TEMP"] + os.sep, str(self.config.file_name))
        # If it's a URL, well.. we store the URL.
        else:
            self.target = self.config.target

    def stop(self):
        """Allow an auxiliary module to stop the analysis."""
        self.do_run = False

    def complete(self):
        """End analysis."""
        # Dump all the notified files.
        self.files.dump_files()

        # Copy the debugger log.
        upload_files("debugger")

        # TLS secrets (if any)
        upload_files("tlsdump")

        # Stop the Pipe Servers.
        if hasattr(self, "command_pipe"):
            self.command_pipe.stop()
        else:
            log.error("Analyzer object has no attribute 'command_pipe'")
        self.log_pipe_server.stop()

        # Cleanly close remaining connections
        disconnect_pipes()
        disconnect_logger()

        # Report missed injections
        for pid in INJECT_LIST:
            log.warning("Monitor injection attempted but failed for process %d", pid)

        log.info("Analysis completed")

    def get_completion_key(self):
        return getattr(self.config, "completion_key", "")

    def choose_package(self):
        # If no analysis package was specified at submission, we try to select one automatically.
        if not self.config.package:
            log.debug("no analysis package configured, picking one for you")

            # If the analysis target is a file, we choose the package according to the file format.
            if self.config.category == "file":
                package = choose_package(self.config.file_type, self.config.file_name, self.config.exports, self.target)
            # If it's a URL, we'll just use the default Internet Explorer package.
            else:
                package = "ie"

            # If we weren't able to automatically determine the proper package, we need to abort the analysis.
            if not package:
                raise CuckooError(f"no analysis package was found for file type: {self.config.file_type}")

            # Otherwise just select the specified package.
            log.info('analysis package selected: "%s"', package)

        else:
            package = self.config.package
            log.info('analysis package specified: "%s"', package)

        # Generate the package path.
        package_name = f"modules.packages.{package}"
        # Try to import the analysis package.
        try:
            log.debug('importing analysis package module: "%s"...', package_name)
            pkg_module = importlib.import_module(package_name)
            log.debug('imported analysis package "%s"', package)
        except ImportError as e:
            raise CuckooError(f'unable to import package "{self.package_name}", does not exist') from e
        except Exception as e:
            raise CuckooError(f'Unable to import package "{self.package_name}", does not exist') from e

        # get the members inside the module
        members = inspect.getmembers(pkg_module)
        # now just the classes
        member_classes = [m[1] for m in members if inspect.isclass(m[1])]
        # now find the Package subclass
        pkg_classes = [c for c in member_classes if issubclass(c, Package) and c != Package]

        num_pkg_classes = len(pkg_classes)
        if num_pkg_classes != 1:
            raise CuckooError(f"expected a single Package subclass in {self.package_name}, got {num_pkg_classes}")

        # Initialize the single analysis package class
        log.debug('initializing analysis package "%s"...', package)
        package_class = pkg_classes[0](self.options, self.config)
        return package_name, package_class

    def run(self):
        """Run analysis.
        @return: operation status.
        """
        global MONITOR_DLL, MONITOR_DLL_64, LOADER32, LOADER64, ANALYSIS_TIMED_OUT, INTERACTIVE_MODE

        log.debug("Starting analyzer from: %s", Path.cwd())
        log.debug("Storing results at: %s", PATHS["root"])
        log.debug("Pipe server name: %s", PIPE)
        log.debug("Python path: %s", os.path.dirname(sys.executable))

        if SHELL32.IsUserAnAdmin():
            log.info("analysis running as an admin")
        else:
            log.info("analysis running as a normal user")

        self.package_name, self.package = self.choose_package()

        # Move the sample to the current working directory as provided by the
        # task - one is able to override the starting path of the sample.
        # E.g., for some samples it might be useful to run from %APPDATA%
        # instead of %TEMP%.
        if self.config.category == "file":
            self.target = self.package.move_curdir(self.target)
        log.debug("New location of moved file: %s", self.target)

        # Set the DLL to that specified by package
        if self.package.options.get("dll") is not None:
            MONITOR_DLL = self.package.options["dll"]
            log.info("Analyzer: DLL set to %s from package %s", MONITOR_DLL, self.package_name)
        else:
            log.info("Analyzer: Package %s does not specify a DLL option", self.package_name)

        # Set the DLL_64 to that specified by package
        if self.package.options.get("dll_64") is not None:
            MONITOR_DLL_64 = self.package.options["dll_64"]
            log.info("Analyzer: DLL_64 set to %s from package %s", MONITOR_DLL_64, self.package_name)
        else:
            log.info("Analyzer: Package %s does not specify a DLL_64 option", self.package_name)

        # Set the loader to that specified by package
        if self.package.options.get("loader") is not None:
            LOADER32 = self.package.options["loader"]
            log.info("Analyzer: Loader set to %s from package %s", LOADER32, self.package_name)
        else:
            log.info("Analyzer: Package %s does not specify a loader option", self.package_name)

        # Set the loader_64 to that specified by package
        if self.package.options.get("loader_64") is not None:
            LOADER64 = self.package.options["loader_64"]
            log.info("Analyzer: Loader_64 set to %s from package %s", LOADER64, self.package_name)
        else:
            log.info("Analyzer: Package %s does not specify a loader_64 option", self.package_name)

        # randomize monitor DLL and loader executable names
        if MONITOR_DLL is not None:
            copy(os.path.join("dll", MONITOR_DLL), CAPEMON32_NAME)
        else:
            copy("dll\\capemon.dll", CAPEMON32_NAME)
        if MONITOR_DLL_64 is not None:
            copy(os.path.join("dll", MONITOR_DLL_64), CAPEMON64_NAME)
        else:
            copy("dll\\capemon_x64.dll", CAPEMON64_NAME)
        if LOADER32 is not None:
            copy(os.path.join("bin", LOADER32), LOADER32_NAME)
        else:
            copy("bin\\loader.exe", LOADER32_NAME)
        if LOADER64 is not None:
            copy(os.path.join("bin", LOADER64), LOADER64_NAME)
        else:
            copy("bin\\loader_x64.exe", LOADER64_NAME)

        si = subprocess.STARTUPINFO()
        # STARTF_USESHOWWINDOW
        si.dwFlags = 1
        # SW_HIDE
        si.wShowWindow = 0

        # Force update of Windows certificates offline if update file exist
        # To generate offline certs dump file run: CertUtil -generateSSTFromWU dump.sst
        if os.path.exists("data\\dump.sst"):
            try:
                _ = subprocess.check_output(
                    ["certutil", "-addstore", "-enterprise", "Root", "data\\dump.sst"], universal_newlines=True, startupinfo=si
                )
            except Exception as e:
                log.error("Can't update certificates: %s", str(e))

        # Initialize Auxiliary modules
        Auxiliary()
        prefix = f"{auxiliary.__name__}."
<<<<<<< HEAD
        windows_modules = ["human", "screenshots", "sysmon"]
=======
>>>>>>> cea59672

        for _, name, _ in pkgutil.iter_modules(auxiliary.__path__, prefix):
            try:
                mod_name = name.split(".")[-1]
<<<<<<< HEAD
                if mod_name in windows_modules:
                    mod_name += "_windows"
=======
>>>>>>> cea59672
                if hasattr(self.config, mod_name) and getattr(self.config, mod_name, False):
                    log.debug('Importing auxiliary module "%s"...', name)
                    __import__(name, globals(), locals(), ["dummy"])
                    # log.debug('Imported auxiliary module "%s"', name)
            except ImportError as e:
                log.warning('Unable to import the auxiliary module "%s": %s', name, e)

        # Walk through the available auxiliary modules.
        aux_modules = []

        for module in sorted(Auxiliary.__subclasses__(), key=lambda x: x.start_priority, reverse=True):
            try:
                aux = module(self.options, self.config)
                log.debug('Initialized auxiliary module "%s"', module.__name__)
                aux_modules.append(aux)
                log.debug('Trying to start auxiliary module "%s"...', module.__module__)
                aux.start()
            except (NotImplementedError, AttributeError) as e:
                log.warning("Auxiliary module %s was not implemented: %s", module.__name__, e)
            except Exception as e:
                log.warning("Cannot execute auxiliary module %s: %s", module.__module__, e)
            else:
                log.debug("Started auxiliary module %s", module.__module__)
                AUX_ENABLED.append(aux)
    
        """
        # Inform zer0m0n of the ResultServer address.
        zer0m0n.resultserver(self.config.ip, self.config.port)

        # Forward the command pipe and logpipe names on to zer0m0n.
        zer0m0n.cmdpipe(self.config.pipe)
        zer0m0n.channel(self.config.logpipe)

        # Hide the Cuckoo Analyzer & Cuckoo Agent.
        zer0m0n.hidepid(self.pid)
        zer0m0n.hidepid(self.ppid)

        # Initialize zer0m0n with our compiled Yara rules.
        zer0m0n.yarald("bin/rules.yarac")

        # Propagate the requested dump interval, if set.
        zer0m0n.dumpint(int(self.options.get("dumpint", 0)))
        """

        if self.options.get("interactive", False):
            INTERACTIVE_MODE = True
            log.info("Interactive mode enabled - injecting into explorer shell")
            if self.config.category == "file" and self.options.get("manual", False):
                with suppress(Exception):
                    dest_path = os.path.join(os.environ["HOMEPATH"], "Desktop", os.path.basename(self.config.file_name))
                    copy(self.target, dest_path)
            # If it's an URL, we'll just use the default Internet Explorer package.
            explorer_pid = get_explorer_pid()
            if explorer_pid:
                explorer = Process(options=self.options, config=self.config, pid=explorer_pid)
                filepath = explorer.get_filepath()
                explorer.inject(interest=filepath, nosleepskip=True)
                self.LASTINJECT_TIME = timeit.default_timer()
                explorer.close()
                KERNEL32.Sleep(2000)
        else:
            INTERACTIVE_MODE = False

        # log.info("Stopping WMI Service")
        subprocess.call(["net", "stop", "winmgmt", "/y"], startupinfo=si)
        # log.info("Stopped WMI Service")
        subprocess.call("sc config winmgmt type= own", startupinfo=si)

        log.info("Restarting WMI Service")
        subprocess.call("net start winmgmt", startupinfo=si)
        # log.info("Started WMI Service")

        # Do any analysis package configuration
        try:
            self.package.configure(self.target)
        except NotImplementedError:
            # let it go, not every package is configurable
            log.debug("package %s does not support configure, ignoring", self.package_name)
        except Exception as e:
            raise CuckooPackageError("error configuring package %s: %s", self.package_name, e) from e

        # Do any package configuration stored in "data/packages/<self.package_name>"
        try:
            self.package.configure_from_data(self.target)
        except ModuleNotFoundError:
            # let it go, not every package is configurable from data
            log.debug("package %s does not support data configuration, ignoring", self.package_name)
        except ImportError as ie:
            # let it go but emit a warning; assume a dependency is missing
            log.warning("configuration error for package %s: %s", self.package_name, ie)
        except Exception as e:
            raise CuckooPackageError("error configuring package %s: %s", self.package_name, e) from e

        if self.options.get("manual", False):
            self.pid_check = True
        else:
            # Start analysis package. If for any reason, the execution of the
            # analysis package fails, we have to abort the analysis.
            try:
                pids = self.package.start(self.target)
            except NotImplementedError as e:
                raise CuckooError(f'The package "{self.package_name}" doesn\'t contain a start function') from e
            except CuckooPackageError as e:
                raise CuckooError(f'The package "{self.package_name}" start function raised an error: {e}') from e
            except Exception as e:
                raise CuckooError(
                    f'The package "{self.package_name}" start function encountered an unhandled exception: {e}'
                ) from e

            # If the analysis package returned a list of process IDs, we add them
            # to the list of monitored processes and enable the process monitor.
            if pids:
                self.process_list.add_pids(pids)
                self.pid_check = True

            # If the package didn't return any process ID (for example in the case
            # where the package isn't enabling any behavioral analysis), we don't
            # enable the process monitor.
            else:
                log.info("No process IDs returned by the package, running for the full timeout")

        # Check in the options if the user toggled the timeout enforce. If so,
        # we need to override pid_check and disable process monitor.
        if self.config.enforce_timeout:
            log.info("Enabled timeout enforce, running for the full timeout")
            self.pid_check = False

        # next phase; go to the analysis loop
        self.analysis_loop(aux_modules)

        return True

    def analysis_loop(self, aux_modules):
        global ANALYSIS_TIMED_OUT
        time_start = timeit.default_timer()
        kernel_analysis = self.options.get("kernel_analysis", False)

        emptytime = None
        complete_folder = hashlib.md5(f"cape-{self.config.id}".encode()).hexdigest()
        complete_analysis_pattern = os.path.join(os.environ["TMP"], complete_folder)
        while self.do_run:
            self.time_counter = timeit.default_timer() - time_start
            if self.time_counter >= int(self.config.timeout):
                log.info("Analysis timeout hit, terminating analysis")
                ANALYSIS_TIMED_OUT = True
                break

            if os.path.isdir(complete_analysis_pattern):
                log.info("Analysis termination requested by user")
                ANALYSIS_TIMED_OUT = True
                break

            # If the process lock is locked, it means that something is
            # operating on the list of monitored processes. Therefore we
            # cannot proceed with the checks until the lock is released.
            if self.process_lock.locked():
                log.info("Process lock is locked")
                KERNEL32.Sleep(1000)
                continue

            try:
                # If the process monitor is enabled we start checking whether
                # the monitored processes are still alive.
                if self.pid_check:
                    # We also track the PIDs provided by zer0m0n.
                    # self.process_list.add_pids(zer0m0n.getpids())
                    if not kernel_analysis:
                        for pid in self.process_list.pids:
                            if not Process(pid=pid).is_alive():
                                if self.options.get("procmemdump", False):
                                    try:
                                        Process(pid=pid).upload_memdump()
                                    except Exception as e:
                                        log.error(e, exc_info=True)
                                log.info("Process with pid %s appears to have terminated", pid)
                                if pid in self.process_list.pids:
                                    self.process_list.remove_pid(pid)

                        # If none of the monitored processes are still alive, we
                        # can terminate the analysis.
                        if not self.process_list.pids and (
                            not self.LASTINJECT_TIME or (timeit.default_timer() >= (self.LASTINJECT_TIME + 15))  # Add 15 seconds
                        ):
                            if emptytime and (timeit.default_timer() >= (emptytime + 5)):  # Add 5 seconds
                                if INTERACTIVE_MODE:
                                    continue
                                else:
                                    log.info("Process list is empty, terminating analysis")
                                    break
                            elif not emptytime:
                                emptytime = timeit.default_timer()
                        else:
                            emptytime = None

                    # Update the list of monitored processes available to the
                    # analysis package. It could be used for internal
                    # operations within the module.
                    self.package.set_pids(self.process_list.pids)

                try:
                    # The analysis packages are provided with a function that
                    # is executed at every loop's iteration. If such function
                    # returns False, it means that it requested the analysis
                    # to be terminate.
                    if not self.package.check():
                        log.info("The analysis package requested the termination of the analysis")
                        break

                # If the check() function of the package raised some exception
                # we don't care, we can still proceed with the analysis but we
                # throw a warning.
                except Exception as e:
                    log.warning('The package "%s" check function raised an exception: %s', self.package_name, e)
            finally:
                # Zzz.
                KERNEL32.Sleep(1000)

        # Tell all processes to complete their monitoring
        if not kernel_analysis:
            for pid in self.process_list.pids:
                proc = Process(options=self.options, config=self.config, pid=pid)
                if proc.is_alive():
                    try:
                        proc.set_terminate_event()
                    except Exception:
                        log.error("Unable to set terminate event for process %d", proc.pid)
                        continue
                    log.info("Terminate event set for process %d", proc.pid)
                if (
                    self.config.terminate_processes
                    and proc.is_alive()
                    and pid not in self.CRITICAL_PROCESS_LIST
                    and not proc.is_critical()
                ):
                    # Try to terminate remaining active processes.
                    # (This setting may render full system memory dumps less useful!)
                    log.info("Terminating process %d before shutdown", proc.pid)
                    proc_counter = 0
                    while proc.is_alive():
                        if proc_counter > 5:
                            try:
                                proc.terminate()
                            except Exception:
                                continue
                        log.info("Waiting for process %d to exit", proc.pid)
                        KERNEL32.Sleep(1000)
                        proc_counter += 1

        # Create the shutdown mutex.
        KERNEL32.CreateMutexA(None, False, SHUTDOWN_MUTEX)
        log.info("Created shutdown mutex")
        # since the various processes poll for the existence of the mutex, sleep
        # for a second to ensure they see it before they're terminated
        KERNEL32.Sleep(1000)

        log.info("Shutting down package")
        try:
            # Before shutting down the analysis, the package can perform some
            # final operations through the finish() function.
            self.package.finish()
        except Exception as e:
            log.warning('The package "%s" finish function raised an exception: %s', self.package_name, e)

        try:
            # Upload files the package created to package_files in the
            # results folder.
            for path, name in self.package.package_files():
                upload_to_host(path, os.path.join("package_files", name))
        except Exception as e:
            log.warning('The package "%s" package_files function raised an exception: %s', self.package_name, e)

        log.info("Stopping auxiliary modules")
        # Terminate the Auxiliary modules.
        for aux in sorted(AUX_ENABLED, key=lambda x: x.stop_priority, reverse=True):
            if not hasattr(aux, "stop"):
                continue
            try:
                log.info("Stopping auxiliary module: %s", aux.__class__.__name__)
                aux.stop()
                if isinstance(aux, Thread):
                    aux.join(timeout=10)
                    if aux.is_alive():
                        log.warning("Failed to join {aux} thread.")
            except (NotImplementedError, AttributeError):
                continue
            except Exception as e:
                log.warning("Cannot terminate auxiliary module %s: %s", aux.__class__.__name__, e)

        log.info("Finishing auxiliary modules")
        # Run the finish callback of every available Auxiliary module.
        for aux in aux_modules:
            try:
                aux.finish()
            except (NotImplementedError, AttributeError):
                continue
            except Exception as e:
                log.warning("Exception running finish callback of auxiliary module %s: %s", aux.__class__.__name__, e)

        log.info("Shutting down pipe server and dumping dropped files")


class Files:
    PROTECTED_NAMES = [
        "vmwareuser.exe",
        "vmwareservice.exe",
        "vboxservice.exe",
        "vboxtray.exe",
        "sandboxiedcomlaunch.exe",
        "sandboxierpcss.exe",
        "procmon.exe",
        "regmon.exe",
        "filemon.exe",
        "wireshark.exe",
        "netmon.exe",
        "prl_tools_service.exe",
        "prl_tools.exe",
        "prl_cc.exe",
        "sharedintapp.exe",
        "vmtoolsd.exe",
        "vmsrvc.exe",
        "python.exe",
        "perl.exe",
    ]

    def __init__(self):
        self.files = {}
        self.files_orig = {}
        self.dumped = []

    @classmethod
    def is_protected_filename(cls, file_name):
        """Return whether or not to inject into a process with this name."""
        return file_name.lower() in cls.PROTECTED_NAMES

    def add_pid(self, filepath, pid, verbose=True):
        """Track a process identifier for this file."""
        if not pid or filepath.lower() not in self.files:
            return

        if pid not in self.files[filepath.lower()]:
            self.files[filepath.lower()].append(pid)
            if verbose:
                log.info("Added pid %s for %s", pid, filepath)

            # PROCESS_LIST.append(int(pid))
            add_pid_to_aux_modules(int(pid))

    def add_file(self, filepath, pid=None, category="files", metadata=""):
        """Add filepath to the list of files and track the pid."""
        if filepath.lower() not in self.files:
            log.info("Added new file to list with pid %s and path %s", pid, filepath)
            self.files[filepath.lower()] = []
            self.files_orig[filepath.lower()] = {"category": category, "metadata": metadata, "path": filepath}

        self.add_pid(filepath, pid, verbose=False)

    def dump_file(self, filepath, metadata="", pids="", ppids="", category="files"):
        """Dump a file to the host."""
        if not os.path.isfile(filepath):
            log.warning("File at path %s does not exist, skipping", filepath)
            return False

        duplicated = False
        # Check whether we've already dumped this file - in that case skip it.
        try:
            sha256 = hash_file(hashlib.sha256, filepath)
            if sha256 in self.dumped:
                duplicated = True
        except IOError as e:
            log.info('Error dumping file from path "%s": %s', filepath, e)
            return

        # load metadata
        if self.files_orig.get(filepath.lower()):
            file_details = self.files_orig.get(filepath.lower())
            category = file_details["category"]
            metadata = file_details["metadata"]
            pids = self.files.get(filepath.lower(), [])
            filepath = file_details.get("path", filepath)

        if category == "memory":
            if pids:
                upload_path = os.path.join(category, f"{pids[0]}.dmp")
            else:
                pids = [os.path.basename(filepath).split(".", 1)[0]]
                upload_path = os.path.join(category, os.path.basename(filepath))

        else:
            upload_path = os.path.join(category, sha256)

        try:
            # If available use the original filepath, the one that is not lowercased.
            upload_to_host(filepath, upload_path, pids, ppids, metadata=metadata, category=category, duplicated=duplicated)
            self.dumped.append(sha256)
        except (IOError, socket.error) as e:
            log.error('Unable to upload dropped file at path "%s": %s', filepath, e)
        except Exception as e:
            log.error(e, exc_info=True)

    def delete_file(self, filepath, pid=None):
        """A file is about to removed and thus should be dumped right away."""
        self.add_pid(filepath, pid)
        self.dump_file(filepath)

        # Remove the filepath from the files list.
        self.files.pop(filepath.lower(), None)
        self.files_orig.pop(filepath.lower(), None)

    def move_file(self, oldfilepath, newfilepath, pid=None):
        """A file will be moved - track this change."""
        self.add_pid(oldfilepath, pid)
        if oldfilepath.lower() in self.files:
            # Replace the entry with the new filepath.
            self.files[newfilepath.lower()] = self.files.pop(oldfilepath.lower(), [])

    def dump_files(self):
        """Dump all pending files."""
        while self.files:
            self.delete_file(list(self.files.keys())[0])


class ProcessList:
    def __init__(self):
        self.pids = []
        self.pids_notrack = []

    def add_pid(self, pid, track=True):
        """Add a process identifier to the process list.
        Track determines whether the analyzer should be monitoring this
        process, i.e., whether Cuckoo should wait for this process to finish.
        """
        pid = int(pid)
        if pid not in self.pids and pid not in self.pids_notrack:
            if track:
                self.pids.append(pid)
            else:
                self.pids_notrack.append(pid)

    def add_pids(self, pids):
        """Add one or more process identifiers to the process list."""
        if isinstance(pids, (tuple, list)):
            for pid in pids:
                if pid is not None:
                    self.add_pid(pid)
        else:
            self.add_pid(pids)

    def has_pid(self, pid, notrack=True):
        """Return whether or not this process identifier being tracked."""
        pid = int(pid)
        if pid in self.pids:
            return True

        if notrack and pid in self.pids_notrack:
            return True

        return False

    def remove_pid(self, pid):
        """Remove a process identifier from being tracked."""
        if pid in self.pids:
            self.pids.remove(pid)

        if pid in self.pids_notrack:
            self.pids_notrack.remove(pid)


class CommandPipeHandler:
    """Pipe Handler.

    This class handles the notifications received through the Pipe Server and
    decides what to do with them.
    """

    ignore_list = dict(pid=[])

    def __init__(self, analyzer):
        self.analyzer = analyzer
        self.tracked = {}

    def _handle_debug(self, data):
        """Debug message from the monitor."""
        try:
            log.debug(data.decode())
        except Exception:
            log.debug(data)

    def _handle_info(self, data):
        """Regular message from the monitor."""
        try:
            log.info(data.decode())
        except Exception:
            log.debug(data)

    def _handle_warning(self, data):
        """Warning message from the monitor."""
        log.warning(data)

    def _handle_critical(self, data):
        """Critical message from the monitor."""
        log.critical(data)

    def _handle_loaded(self, data):
        """The monitor has loaded into a particular process."""
        if not data:
            log.warning("Received loaded command with incorrect parameters, skipping it")
            return

        # pid, track = data.split(b",")
        # if not pid.isdigit() or not track.isdigit():
        #    log.warning("Received loaded command with incorrect parameters, skipping it")
        #    return

        self.analyzer.process_lock.acquire()
        pid = int(data)
        if pid not in self.analyzer.process_list.pids:
            self.analyzer.process_list.add_pid(pid)  # , track=int(track))
        if pid in INJECT_LIST:
            INJECT_LIST.remove(pid)
        self.analyzer.process_lock.release()

        log.info("Loaded monitor into process with pid %s", pid)

    def _handle_getpids(self, data):
        """Return the process identifiers of the agent and its parent
        process."""
        # return struct.pack("II", self.analyzer.pid, self.analyzer.ppid)
        hidepids = set()
        hidepids.update(HIDE_PIDS)
        hidepids.update([self.analyzer.pid, self.analyzer.ppid])
        return struct.pack("%dI" % len(hidepids), *hidepids)

    def _handle_kterminate(self, data):
        """Handle terminate notification.

        Remove pid from process list because we received a notification
        from kernel land
        """
        process_id = int(data)
        if process_id and process_id in self.analyzer.process_list.pids:
            self.analyzer.process_list.remove_pid(process_id)

    def _handle_kprocess(self, data):
        """Handle process notification.

        Same than below but we don't want to inject any DLLs because
        it's a kernel analysis
        """
        self.analyzer.process_lock.acquire()
        process_id = int(data)
        thread_id = None
        if process_id and process_id not in (self.analyzer.pid, self.analyzer.ppid, self.analyzer.process_list.pids):
            proc = Process(options=self.analyzer.options, config=self.analyzer.config, pid=process_id, thread_id=thread_id)
            filepath = proc.get_filepath()
            filename = os.path.basename(filepath)
            if not in_protected_path(filename):
                self.analyzer.process_list.add_pid(process_id)
                log.info("Announce process name : %s", filename)
        self.analyzer.process_lock.release()

    def _handle_kerror(self, error_msg):
        log.error("Error : %s", error_msg)

    def _handle_ksubvert(self, data):
        """Remove pids from the list.

        If a new driver has been loaded, we stop the analysis.
        """
        # Use a list slice ([:]) to make a copy of the list we are changing.
        for pid in self.analyzer.process_list.pids[:]:
            log.info("No longer tracking process with pid %s", pid)
            self.analyzer.process_list.remove_pid(pid)

    def _handle_shell(self, data):
        explorer_pid = get_explorer_pid()
        if explorer_pid:
            explorer = Process(options=self.analyzer.options, config=self.analyzer.config, pid=explorer_pid)
            self.analyzer.CRITICAL_PROCESS_LIST.append(int(explorer_pid))
            filepath = explorer.get_filepath()
            explorer.inject(interest=filepath, nosleepskip=True)
            self.analyzer.LASTINJECT_TIME = timeit.default_timer()
            explorer.close()
            KERNEL32.Sleep(2000)

    def _handle_interop(self, data):
        if not self.analyzer.MONITORED_DCOM and not ANALYSIS_TIMED_OUT:
            self.analyzer.MONITORED_DCOM = True
            dcom_pid = pid_from_service_name("DcomLaunch")
            if dcom_pid:
                servproc = Process(options=self.analyzer.options, config=self.analyzer.config, pid=dcom_pid)
                self.analyzer.CRITICAL_PROCESS_LIST.append(int(dcom_pid))
                filepath = servproc.get_filepath()
                servproc.inject(interest=filepath, nosleepskip=True)
                self.analyzer.LASTINJECT_TIME = timeit.default_timer()
                servproc.close()
                KERNEL32.Sleep(2000)

    def _handle_wmi(self, data):
        if not self.analyzer.MONITORED_WMI and not ANALYSIS_TIMED_OUT:
            self.analyzer.MONITORED_WMI = True
            if not self.analyzer.MONITORED_DCOM:
                self.analyzer.MONITORED_DCOM = True
                dcom_pid = pid_from_service_name("DcomLaunch")
                if dcom_pid:
                    servproc = Process(options=self.analyzer.options, config=self.analyzer.config, pid=dcom_pid)
                    self.analyzer.CRITICAL_PROCESS_LIST.append(int(dcom_pid))
                    filepath = servproc.get_filepath()
                    servproc.inject(interest=filepath, nosleepskip=True)
                    self.analyzer.LASTINJECT_TIME = timeit.default_timer()
                    servproc.close()
                    KERNEL32.Sleep(2000)

            wmi_pid = pid_from_service_name("winmgmt")
            if wmi_pid:
                servproc = Process(options=self.analyzer.options, config=self.analyzer.config, pid=wmi_pid)
                self.analyzer.CRITICAL_PROCESS_LIST.append(int(wmi_pid))
                filepath = servproc.get_filepath()
                servproc.inject(interest=filepath, nosleepskip=True)
                self.analyzer.LASTINJECT_TIME = timeit.default_timer()
                servproc.close()
                KERNEL32.Sleep(2000)

    def _handle_tasksched(self, data):
        if not self.analyzer.MONITORED_TASKSCHED and not ANALYSIS_TIMED_OUT:
            self.analyzer.MONITORED_TASKSCHED = True
            si = subprocess.STARTUPINFO()
            # STARTF_USESHOWWINDOW
            si.dwFlags = 1
            # SW_HIDE
            si.wShowWindow = 0
            log.info("Stopping Task Scheduler Service")
            subprocess.call(["net", "stop", "schedule", "/y"], startupinfo=si)
            log.info("Stopped Task Scheduler Service")
            subprocess.call("sc config schedule type= own", startupinfo=si)
            log.info("Starting Task Scheduler Service")

            subprocess.call("net start schedule", startupinfo=si)
            log.info("Started Task Scheduler Service")

            sched_pid = pid_from_service_name("schedule")
            if sched_pid:
                servproc = Process(options=self.analyzer.options, config=self.analyzer.config, pid=sched_pid)
                self.analyzer.CRITICAL_PROCESS_LIST.append(int(sched_pid))
                filepath = servproc.get_filepath()
                servproc.inject(interest=filepath, nosleepskip=True)
                self.analyzer.LASTINJECT_TIME = timeit.default_timer()
                servproc.close()
                KERNEL32.Sleep(2000)

    def _handle_bits(self, data):
        if not self.analyzer.MONITORED_BITS and not ANALYSIS_TIMED_OUT:
            self.analyzer.MONITORED_BITS = True
            si = subprocess.STARTUPINFO()
            # STARTF_USESHOWWINDOW
            si.dwFlags = 1
            # SW_HIDE
            si.wShowWindow = 0

            log.info("Stopping BITS Service")
            subprocess.call(["net", "stop", "BITS", "/y"], startupinfo=si)
            log.info("Stopped BITS Service")
            subprocess.call("sc config BITS type= own", startupinfo=si)

            if not self.analyzer.MONITORED_DCOM:
                self.analyzer.MONITORED_DCOM = True
                dcom_pid = pid_from_service_name("DcomLaunch")
                if dcom_pid:
                    servproc = Process(options=self.analyzer.options, config=self.analyzer.config, pid=dcom_pid)

                    self.analyzer.CRITICAL_PROCESS_LIST.append(int(dcom_pid))
                    filepath = servproc.get_filepath()
                    servproc.inject(interest=filepath, nosleepskip=True)
                    self.analyzer.LASTINJECT_TIME = timeit.default_timer()
                    servproc.close()
                    KERNEL32.Sleep(2000)

            log.info("Starting BITS Service")
            subprocess.call("net start BITS", startupinfo=si)
            log.info("Started BITS Service")
            bits_pid = pid_from_service_name("BITS")
            if bits_pid:
                servproc = Process(options=self.analyzer.options, config=self.analyzer.config, pid=bits_pid)
                self.analyzer.CRITICAL_PROCESS_LIST.append(int(bits_pid))
                filepath = servproc.get_filepath()
                servproc.inject(interest=filepath, nosleepskip=True)
                self.analyzer.LASTINJECT_TIME = timeit.default_timer()
                servproc.close()
                KERNEL32.Sleep(2000)

    def _handle_service(self, servname):
        """Start a service and monitor it.

        Handle case of a service being started by a monitored process.
        Switch the service type to own process behind its back so we
        can monitor the service more easily with less noise.
        """
        if not ANALYSIS_TIMED_OUT:
            si = subprocess.STARTUPINFO()
            # STARTF_USESHOWWINDOW
            si.dwFlags = 1
            # SW_HIDE
            si.wShowWindow = 0
            subprocess.call(f"sc config {servname.decode()} type= own", startupinfo=si)
            log.info('Announced starting service "%s"', servname)
            if not self.analyzer.MONITORED_SERVICES:
                # Inject into services.exe so we can monitor service creation
                # if tasklist previously failed to get the services.exe PID we'll be
                # unable to inject
                if self.analyzer.SERVICES_PID:
                    servproc = Process(options=self.analyzer.options, config=self.analyzer.config, pid=self.analyzer.SERVICES_PID)
                    self.analyzer.CRITICAL_PROCESS_LIST.append(int(self.analyzer.SERVICES_PID))
                    filepath = servproc.get_filepath()
                    servproc.inject(interest=filepath, nosleepskip=True)
                    self.analyzer.LASTINJECT_TIME = timeit.default_timer()
                    servproc.close()
                    KERNEL32.Sleep(1000)
                    self.analyzer.MONITORED_SERVICES = True
                else:
                    log.error("Unable to monitor service %s", servname)

    def _handle_resume(self, data):
        # RESUME:2560,3728'
        self.analyzer.LASTINJECT_TIME = timeit.default_timer()

    def _handle_shutdown(self, data):
        """Handle attempted shutdowns/restarts.

        Flush logs for all monitored processes. Additional handling can be added later.
        """
        log.info("Received shutdown request")
        self.analyzer.process_lock.acquire()
        for process_id in self.analyzer.process_list.pids:
            event_name = TERMINATE_EVENT + str(process_id)
            event_handle = KERNEL32.OpenEventA(EVENT_MODIFY_STATE, False, event_name)
            if event_handle:
                KERNEL32.SetEvent(event_handle)
                KERNEL32.CloseHandle(event_handle)
                self.analyzer.files.dump_files()
        self.analyzer.process_lock.release()

    def _handle_kill(self, data):
        """Handle case of malware terminating a process.

        Notify the target ahead of time so that it can flush its log buffer.
        """
        self.analyzer.process_lock.acquire()

        process_id = int(data)
        log.info("Process with pid %s has terminated", process_id)
        if process_id not in (self.analyzer.pid, self.analyzer.ppid) and process_id in self.analyzer.process_list.pids:
            self.analyzer.process_list.remove_pid(process_id)
        self.analyzer.process_lock.release()

    def _inject_process(self, process_id, thread_id, mode):
        """Helper function for injecting the monitor into a process."""
        # We acquire the process lock in order to prevent the analyzer to
        # terminate the analysis while we are operating on the new process.
        self.analyzer.process_lock.acquire()

        # Set the current DLL to the default one provided at submission.
        # dll = self.analyzer.default_dll

        if process_id in (self.analyzer.pid, self.analyzer.ppid):
            if process_id not in self.ignore_list["pid"]:
                log.warning("Received request to inject Cuckoo processes, skipping it")
                self.ignore_list["pid"].append(process_id)
            self.analyzer.process_lock.release()
            return

        # We inject the process only if it's not being monitored already,
        # otherwise we would generated polluted logs (if it wouldn't crash
        # horribly to start with).
        if self.analyzer.process_list.has_pid(process_id):
            # This pid is already on the notrack list, move it to the
            # list of tracked pids.
            if not self.analyzer.process_list.has_pid(process_id, notrack=False):
                log.debug(
                    "Received request to inject pid=%d. It was already on our notrack list, moving it to the track list", process_id
                )

                self.analyzer.process_list.remove_pid(process_id)
                self.analyzer.process_list.add_pid(process_id)
                self.ignore_list["pid"].append(process_id)
            # Spit out an error once and just ignore it further on.
            elif process_id not in self.ignore_list["pid"]:
                self.ignore_list["pid"].append(process_id)

            # We're done operating on the processes list, release the lock.
            self.analyzer.process_lock.release()
            return

        # Open the process and inject the monitor
        proc = Process(pid=process_id, thread_id=thread_id)

        filepath = proc.get_filepath()
        filename = os.path.basename(filepath)

        if not self.analyzer.files.is_protected_filename(filename):
            # Add the new process ID to the list of monitored processes.
            self.analyzer.process_list.add_pid(process_id)

            # We're done operating on the processes list,
            # release the lock
            self.analyzer.process_lock.release()

            proc.inject(interest=filepath, nosleepskip=True)
            self.analyzer.LASTINJECT_TIME = timeit.default_timer()
            log.info("Injected into process with pid %s and name %s", proc.pid, filename)

    def _handle_process(self, data):
        """Request for injection into a process."""
        # Parse the process identifier.
        # PROCESS:1:1824,2856
        suspended = False
        process_id = thread_id = None
        # We parse the process ID.
        suspended, data = data.split(b":")
        if b"," not in data:
            if data.isdigit():
                process_id = int(data)
        elif data.count(b",") == 1:
            process_id, param = data.split(b",")
            thread_id = None
            process_id = int(process_id) if process_id.isdigit() else None
            if param.isdigit():
                thread_id = int(param)
        if process_id and not ANALYSIS_TIMED_OUT:
            if process_id not in (self.analyzer.pid, self.analyzer.ppid):
                # We inject the process only if it's not being
                # monitored already, otherwise we would generate
                # polluted logs.
                if process_id not in self.analyzer.process_list.pids:
                    if process_id not in INJECT_LIST:
                        INJECT_LIST.append(process_id)
                    # Open the process and inject the DLL.
                    proc = Process(
                        options=self.analyzer.options,
                        config=self.analyzer.config,
                        pid=process_id,
                        thread_id=thread_id,
                        suspended=suspended,
                    )
                    filepath = proc.get_filepath()  # .encode('utf8', 'replace')
                    # if it's a URL analysis, provide the URL to all processes as
                    # the "interest" -- this will allow capemon to see in the
                    # child browser process that a URL analysis is occurring
                    if self.analyzer.config.category == "file" or self.analyzer.NUM_INJECTED > 1:
                        interest = filepath
                    else:
                        interest = self.analyzer.config.target
                    if filepath.lower() in self.analyzer.files.files:
                        self.analyzer.files.delete_file(filepath, process_id)
                    is_64bit = proc.is_64bit()
                    filename = os.path.basename(filepath)
                    if self.analyzer.SERVICES_PID and process_id == self.analyzer.SERVICES_PID:
                        self.analyzer.CRITICAL_PROCESS_LIST.append(int(self.analyzer.SERVICES_PID))
                    log.info("Announced %s process name: %s pid: %d", "64-bit" if is_64bit else "32-bit", filename, process_id)
                    # We want to prevent multiple injection attempts if one is already underway
                    if not in_protected_path(filename):
                        _ = proc.inject(interest)
                        self.analyzer.LASTINJECT_TIME = timeit.default_timer()
                        self.analyzer.NUM_INJECTED += 1
                    proc.close()
            else:
                log.warning("Received request to inject process with pid %d, skipped", process_id)
        # return self._inject_process(int(data), None, 0)

    def _handle_process2(self, data):
        """Request for injection into a process using APC."""
        # Parse the process and thread identifier.
        if not data or data.count(b",") != 2:
            log.warning("Received PROCESS2 command from monitor with an incorrect argument")
            return

        pid, tid, mode = data.split(b",")
        if not pid.isdigit() or not tid.isdigit() or not mode.isdigit():
            log.warning("Received PROCESS2 command from monitor with an incorrect argument")
            return

        return self._inject_process(int(pid), int(tid), int(mode))

    def _handle_file_new(self, file_path):
        """Notification of a new dropped file."""
        if os.path.exists(file_path):
            self.analyzer.files.add_file(file_path.decode(), self.pid)

    def _handle_file_cape(self, data):
        """Notification of a new dropped file."""
        # Syntax -> PATH|PID|PPID|Metadata
        file_path, pid, ppid, metadata = data.split(b"|")
        if os.path.exists(file_path):
            self.analyzer.files.dump_file(
                file_path.decode(),
                pids=[pid.decode()],
                ppids=[ppid.decode()],
                metadata=metadata,
                category="CAPE",
            )

    # In case of FILE_DEL, the client is trying to notify an ongoing
    # deletion of an existing file, therefore we need to dump it
    # straight away.
    def _handle_file_del(self, data):
        """Notification of a file being removed (if it exists) - we have to
        dump it before it's being removed."""
        file_path = data.decode()
        if os.path.exists(file_path):
            self.analyzer.files.delete_file(file_path, self.pid)

    def _handle_file_dump(self, file_path):
        # We extract the file path.
        # We dump immediately.
        if b"\\CAPE\\" in file_path:
            # Syntax -> PATH|PID|PPID|Metadata
            file_path, pid, ppid, metadata = file_path.split(b"|")
            if os.path.exists(file_path):
                self.analyzer.files.dump_file(
                    file_path.decode(),
                    pids=[pid.decode()],
                    ppids=[ppid.decode()],
                    metadata=metadata,
                    category="procdump",
                )

        else:
            if os.path.exists(file_path):
                if b"\\memory\\" in file_path:
                    self.analyzer.files.dump_file(file_path.decode(), category="memory")
                else:
                    self.analyzer.files.add_file(file_path.decode(), self.pid)
            else:
                log.info("File doesn't exist, %s", file_path)

    def _handle_dumpreqs(self, data):
        if not data.isdigit():
            log.warning("Received DUMPREQS command with an incorrect argument %s", data)
            return
        pid = int(data)
        if pid not in self.tracked:
            log.warning("Received DUMPREQS command but there are no reqs for pid %d", pid)
            return

        dumpreqs = self.tracked[pid].get("dumpreq", [])
        for addr, length in dumpreqs:
            log.debug("Tracked dump req (%d, %s, %s)", pid, addr, length)

            if not addr or not length:
                continue

        pid, scope, params = data.split(b":", 2)
        pid = int(pid)

        paramtuple = params.split(b",")
        if pid not in self.tracked:
            self.tracked[pid] = {}
        if scope not in self.tracked[pid]:
            self.tracked[pid][scope] = []
        self.tracked[pid][scope].append(paramtuple)

    def _handle_file_move(self, data):
        """A file is being moved - track these changes."""
        # Syntax = "FILE_MOVE:old_file_path::new_file_path".
        if b"::" not in data:
            log.warning("Received FILE_MOVE command from monitor with an incorrect argument")
            return

        old_filepath, new_filepath = data.split(b"::", 1)
        new_filepath = new_filepath.decode()
        self.analyzer.files.move_file(old_filepath.decode(), new_filepath, self.pid)

    def dispatch(self, data):
        response = "NOPE"
        if not data or b":" not in data:
            log.critical("Unknown command received from the monitor: %s", data.strip())
        else:
            # Backwards compatibility (old syntax is, e.g., "FILE_NEW:" vs the
            # new syntax, e.g., "1234:FILE_NEW:").
            # if data[0].isupper():
            command, arguments = data.strip().split(b":", 1)
            # Uncomment to debug monitor commands
            # if command not in (b"DEBUG", b"INFO"):
            #    log.info((command, arguments, "dispatch"))
            self.pid = None
            fn = getattr(self, f"_handle_{command.lower().decode()}", None)
            if not fn:
                log.critical("Unknown command received from the monitor: %s", data.strip())
            else:
                try:
                    response = fn(arguments)
                except Exception as e:
                    log.error(e, exc_info=True)
                    log.exception("Pipe command handler exception occurred (command %s args %s)", command, arguments)

        return response


if __name__ == "__main__":
    success = False
    error = ""
    completion_key = ""
    data = {}
    analyzer = None
    try:
        # Initialize the main analyzer class.
        analyzer = Analyzer()
        analyzer.prepare()
        completion_key = analyzer.get_completion_key()

        # Run it and wait for the response.
        success = analyzer.run()

        data = {
            "status": "complete",
            "description": success,
        }

    # When user set wrong package, Example: Emotet package when submit doc, package only is for EXE!
    except CuckooError:
        log.info("You probably submitted the job with wrong package", exc_info=True)
        data["status"] = "exception"
        data["description"] = "You probably submitted the job with wrong package"
        try:
            with urlopen("http://127.0.0.1:8000/status", urlencode(data).encode()) as response:
                response.read()
        except Exception as e:
            print(e)
        sys.exit()
    # This is not likely to happen.
    except KeyboardInterrupt:
        error = "Keyboard Interrupt"

    # If the analysis process encountered a critical error, it will raise a
    # CuckooError exception, which will force the termination of the analysis.
    # Notify the agent of the failure. Also catch unexpected exceptions.
    except Exception as e:
        # Store the error.
        error_exc = traceback.format_exc()
        error = str(e)

        # Just to be paranoid.
        if len(log.handlers):
            log.exception(error_exc)
        else:
            sys.stderr.write(f"{error_exc}\n")

    # Once the analysis is completed or terminated for any reason, we report
    # back to the agent, notifying that it can report back to the host.
    finally:
        try:
            # Let's invoke the completion procedure.
            if analyzer is not None:
                analyzer.complete()
        except Exception:
            complete_excp = traceback.format_exc()
            data["status"] = "exception"
            if "description" in data:
                if isinstance(data["description"], str):
                    data["description"] = f"{data['description']}\n{complete_excp}"
                else:
                    data["description"] = f"{str(data['description'])}\n{complete_excp}"
            else:
                data["description"] = complete_excp
        try:
            with urlopen("http://127.0.0.1:8000/status", urlencode(data).encode()) as response:
                response.read()
        except Exception as e:
            print(e)<|MERGE_RESOLUTION|>--- conflicted
+++ resolved
@@ -496,22 +496,14 @@
         # Initialize Auxiliary modules
         Auxiliary()
         prefix = f"{auxiliary.__name__}."
-<<<<<<< HEAD
         windows_modules = ["human", "screenshots", "sysmon"]
-=======
->>>>>>> cea59672
 
         for _, name, _ in pkgutil.iter_modules(auxiliary.__path__, prefix):
             try:
                 mod_name = name.split(".")[-1]
-<<<<<<< HEAD
                 if mod_name in windows_modules:
                     mod_name += "_windows"
-=======
->>>>>>> cea59672
                 if hasattr(self.config, mod_name) and getattr(self.config, mod_name, False):
-                    log.debug('Importing auxiliary module "%s"...', name)
-                    __import__(name, globals(), locals(), ["dummy"])
                     # log.debug('Imported auxiliary module "%s"', name)
             except ImportError as e:
                 log.warning('Unable to import the auxiliary module "%s": %s', name, e)
@@ -533,7 +525,7 @@
             else:
                 log.debug("Started auxiliary module %s", module.__module__)
                 AUX_ENABLED.append(aux)
-    
+
         """
         # Inform zer0m0n of the ResultServer address.
         zer0m0n.resultserver(self.config.ip, self.config.port)
