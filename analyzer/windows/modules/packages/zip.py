# Copyright (C) 2010-2015 Cuckoo Foundation.
# This file is part of Cuckoo Sandbox - http://www.cuckoosandbox.org
# See the file 'docs/LICENSE' for copying permission.

import logging
import os

from lib.common.abstracts import Package
from lib.common.exceptions import CuckooPackageError
<<<<<<< HEAD
from lib.common.zip_utils import (
    extract_archive,
    extract_zip,
    get_file_names,
    get_infos,
    get_interesting_files,
    upload_extracted_files,
)
=======
from lib.common.parse_pe import is_pe_image
from lib.common.zip_utils import attempt_multiple_passwords, extract_archive, extract_zip, get_file_names, get_infos
>>>>>>> bd53b494

log = logging.getLogger(__name__)


class Zip(Package):
    """Zip analysis package."""

    PATHS = [
        ("SystemRoot", "system32", "cmd.exe"),
        ("SystemRoot", "system32", "wscript.exe"),
        ("SystemRoot", "system32", "rundll32.exe"),
        ("SystemRoot", "sysnative", "WindowsPowerShell", "v1.0", "powershell.exe"),
        ("ProgramFiles", "7-Zip", "7z.exe"),
        ("SystemRoot", "system32", "xpsrchvw.exe"),
        ("ProgramFiles", "Microsoft Office", "WINWORD.EXE"),
        ("ProgramFiles", "Microsoft Office", "Office*", "WINWORD.EXE"),
        ("ProgramFiles", "Microsoft Office*", "root", "Office*", "WINWORD.EXE"),
        ("ProgramFiles", "Microsoft Office", "WORDVIEW.EXE"),
        ("ProgramFiles", "Microsoft Office", "EXCEL.EXE"),
        ("ProgramFiles", "Microsoft Office", "Office*", "EXCEL.EXE"),
        ("ProgramFiles", "Microsoft Office*", "root", "Office*", "EXCEL.EXE"),
        ("ProgramFiles", "Microsoft", "Edge", "Application", "msedge.exe"),
    ]

    def start(self, path):
        password = self.options.get("password", "infected")
        try_multiple_passwords = attempt_multiple_passwords(self.options, password)
        appdata = self.options.get("appdata")
        root = os.environ["APPDATA"] if appdata else os.environ["TEMP"]
        file_names = []
        try:
            zipinfos = get_infos(path)
            extract_zip(path, root, password, 0, try_multiple_passwords)
            for f in zipinfos:
                file_names.append(f.filename)
        except CuckooPackageError as e:
            # We should not be trying to do other things if we cannot extract the initial
            # password-protected zip file
            if "Bad password for file" in repr(e):
                raise

            # use 7z on files that Python zip module couldn't handle
            seven_zip_path = self.get_path_app_in_path("7z.exe")
            file_names = get_file_names(seven_zip_path, path)
            if len(file_names):
                extract_archive(seven_zip_path, path, root, password, try_multiple_passwords)

        # If the .zip only contains a 7zip file, then do:
        if len(file_names) == 1 and file_names[0].endswith(".7z"):
            seven_zip_path = self.get_path_app_in_path("7z.exe")
            nested_7z = os.path.join(root, file_names[0])
            file_names = get_file_names(seven_zip_path, nested_7z)
            if len(file_names):
                extract_archive(seven_zip_path, nested_7z, root, password, try_multiple_passwords)

        file_name = self.options.get("file")
        # If no file name is provided via option, discover files to execute.
        if not file_name:
            # If no file names to choose from, bail
            if not len(file_names):
                raise CuckooPackageError("Empty ZIP archive")

            upload_extracted_files(root, file_names)
            ret_list = []

            # Attempt to find at least one valid exe extension in the archive
            interesting_files = get_interesting_files(file_names)

            if not interesting_files:
                log.debug("No interesting files found, auto executing the first file: %s", file_names[0])
                interesting_files.append(file_names[0])

            log.debug("Missing file option, auto executing: %s", interesting_files)
            for interesting_file in interesting_files:
                file_path = os.path.join(root, interesting_file)
                ret_list.append(self.execute_interesting_file(root, interesting_file, file_path))

            return ret_list
        else:
            file_path = os.path.join(root, file_name)
            return self.execute_interesting_file(root, file_name, file_path)<|MERGE_RESOLUTION|>--- conflicted
+++ resolved
@@ -7,19 +7,8 @@
 
 from lib.common.abstracts import Package
 from lib.common.exceptions import CuckooPackageError
-<<<<<<< HEAD
-from lib.common.zip_utils import (
-    extract_archive,
-    extract_zip,
-    get_file_names,
-    get_infos,
-    get_interesting_files,
-    upload_extracted_files,
-)
-=======
 from lib.common.parse_pe import is_pe_image
-from lib.common.zip_utils import attempt_multiple_passwords, extract_archive, extract_zip, get_file_names, get_infos
->>>>>>> bd53b494
+from lib.common.zip_utils import upload_extracted_files, attempt_multiple_passwords, extract_archive, extract_zip, get_file_names, get_infos, get_interesting_files
 
 log = logging.getLogger(__name__)
 
