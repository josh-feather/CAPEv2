--- conflicted
+++ resolved
@@ -749,18 +749,9 @@
         for machine in machinery.machines():
             if not machine.interface:
                 log.info(
-<<<<<<< HEAD
-                    "Unable to determine the network interface for VM "
-                    "with name %s, Cuckoo will not be able to give it "
-                    "full internet access or route it through a VPN! "
-                    "Please define a default network interface for the "
-                    "machinery or define a network interface for each "
-                    "VM",
-=======
                     "Unable to determine the network interface for VM with name %s, Cuckoo will not be able to give it "
                     "full internet access or route it through a VPN! Please define a default network interface for the "
                     "machinery or define a network interface for each VM",
->>>>>>> 811324da
                     machine.name,
                 )
                 continue
